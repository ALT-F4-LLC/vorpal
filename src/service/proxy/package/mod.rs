use crate::api::package_service_client::PackageServiceClient;
use crate::api::{
    BuildRequest, PackageRequest, PackageResponse, PackageSource, PackageSourceKind, PrepareRequest,
};
use crate::notary;
use crate::store;
use git2::build::RepoBuilder;
use git2::{Cred, RemoteCallbacks};
use reqwest;
use std::fs::Permissions;
use std::os::unix::fs::PermissionsExt;
use std::path::Path;
use tempfile::{tempdir, NamedTempFile};
use tokio::fs;
use tokio::fs::{copy, create_dir_all, read, set_permissions, write, File};
use tokio::io::AsyncWriteExt;
use tokio_stream;
use tonic::{Request, Response, Status};
use tracing::{error, info};
use url::Url;

pub async fn run(request: Request<PackageRequest>) -> Result<Response<PackageResponse>, Status> {
    let req = request.into_inner();

    let req_source = req.source.as_ref().ok_or_else(|| {
        error!("Source is required");
        Status::invalid_argument("Source is required")
    })?;

    info!("Preparing: {}", req.name);

    let (source_id, source_hash) = prepare(&req.name, req_source).await.map_err(|e| {
        error!("Failed to prepare: {:?}", e);
        Status::internal(e.to_string())
    })?;

    info!("Building: {}-{}", req.name, source_hash);

    build(source_id, &source_hash, &req).await.map_err(|e| {
        error!("Failed to build: {:?}", e);
        Status::internal(e.to_string())
    })?;

    let response = PackageResponse {
        source_id: source_id.to_string(),
        source_hash,
    };

    Ok(Response::new(response))
}

async fn prepare_source<P: AsRef<Path>>(
    source_name: &str,
    source_hash: &str,
    source_tar: P,
) -> Result<(i32, String), anyhow::Error> {
    let data = read(source_tar).await?;

    let signature = notary::sign(&data).await?;

    info!("Source tar signature: {}", signature);

    let mut request_chunks = vec![];
    let request_chunks_size = 2 * 1024 * 1024; // default grpc limit

    for chunk in data.chunks(request_chunks_size) {
        request_chunks.push(PrepareRequest {
            source_data: chunk.to_vec(),
            source_hash: source_hash.to_string(),
            source_name: source_name.to_string(),
            source_signature: signature.to_string(),
        });
    }

    info!("Request chunks: {}", request_chunks.len());

    let mut client = PackageServiceClient::connect("http://[::1]:15323").await?;
    let response = client.prepare(tokio_stream::iter(request_chunks)).await?;
    let res = response.into_inner();

    info!("Source ID: {}", res.source_id);

    Ok((res.source_id, source_hash.to_string()))
}

async fn prepare(name: &str, source: &PackageSource) -> Result<(i32, String), anyhow::Error> {
    let work_dir = tempdir()?;
    let workdir_path = work_dir.path().canonicalize()?;

    info!("Preparing working dir: {:?}", workdir_path);

    if source.kind == PackageSourceKind::Unknown as i32 {
        error!("Unknown source kind");
        return Err(anyhow::anyhow!("Unknown source kind"));
    }

    if source.kind == PackageSourceKind::Git as i32 {
        let mut builder = RepoBuilder::new();

        if source.uri.starts_with("git://") {
            let mut callbacks = RemoteCallbacks::new();

            callbacks.credentials(|_url, username_from_url, _allowed_types| {
                Cred::ssh_key(
                    username_from_url.unwrap(),
                    None,
                    Path::new(&format!(
                        "{}/.ssh/id_rsa",
                        dirs::home_dir().unwrap().display()
                    )),
                    None,
                )
            });

            let mut fetch_options = git2::FetchOptions::new();

            fetch_options.remote_callbacks(callbacks);

            builder.fetch_options(fetch_options);
        }

        let _ = builder.clone(&source.uri, &workdir_path)?;
    }

    if source.kind == PackageSourceKind::Http as i32 {
        info!("Downloading source: {:?}", &source.uri);

        let url = Url::parse(&source.uri)?;

        if url.scheme() != "http" && url.scheme() != "https" {
            error!("Invalid HTTP source URL");
            return Err(anyhow::anyhow!("Invalid HTTP source URL"));
        }

        let response = reqwest::get(url.as_str()).await?.bytes().await?;
        let response_bytes = response.as_ref();

        if let Some(source_kind) = infer::get(response_bytes) {
            info!("Preparing source kind: {:?}", source_kind);

<<<<<<< HEAD
            if let "application/gzip" = source_kind.mime_type() {
                let temp_file = NamedTempFile::new()?;
                write(&temp_file, response_bytes).await?;
                store::unpack_source(&workdir_path, temp_file.path())?;
                println!("Prepared packed source: {:?}", workdir_path);
            } else {
                let source_file_name = url.path_segments().unwrap().last();
                let source_file = source_file_name.unwrap();
                write(&source_file, response_bytes).await?;
                println!("Prepared source file: {:?}", source_file);
=======
            match source_kind.mime_type() {
                "application/gzip" => {
                    let temp_file = NamedTempFile::new()?;
                    write(&temp_file, response_bytes).await?;
                    store::unpack_source(&workdir_path, temp_file.path())?;
                    info!("Prepared packed source: {:?}", workdir_path);
                }
                _ => {
                    let source_file_name = url.path_segments().unwrap().last();
                    let source_file = source_file_name.unwrap();
                    write(&source_file, response_bytes).await?;
                    info!("Prepared source file: {:?}", source_file);
                }
>>>>>>> c0d85f89
            }
        }
    }

    if source.kind == PackageSourceKind::Local as i32 {
        let source_path = Path::new(&source.uri).canonicalize()?;

        info!("Preparing source path: {:?}", source_path);

        if let Ok(Some(source_kind)) = infer::get_from_path(&source_path) {
            info!("Preparing source kind: {:?}", source_kind);

            if source_kind.mime_type() == "application/gzip" {
                info!("Preparing packed source: {:?}", work_dir);
                store::unpack_source(&workdir_path, &source_path)?;
            }
        }

        if source_path.is_file() {
            let dest = workdir_path.join(source_path.file_name().unwrap());
            copy(&source_path, &dest).await?;
            info!(
                "Preparing source file: {:?} -> {:?}",
                source_path.display(),
                dest.display()
            );
        }

        if source_path.is_dir() {
            let files = store::get_file_paths(&source_path, &source.ignore_paths)?;

            if files.is_empty() {
                return Err(anyhow::anyhow!("No source files found"));
            }

            for src in &files {
                if src.is_dir() {
                    let dest = workdir_path.join(src.strip_prefix(&source_path)?);
                    create_dir_all(dest).await?;
                    continue;
                }

                let dest = workdir_path.join(src.file_name().unwrap());
                copy(src, &dest).await?;
                info!(
                    "Preparing source file: {:?} -> {:?}",
                    src.display(),
                    dest.display()
                );
            }
        }
    }

    // At this point, any source URI should be a local file path

    let workdir_files = store::get_file_paths(&workdir_path, &source.ignore_paths)?;

    if workdir_files.is_empty() {
        return Err(anyhow::anyhow!("No source files found"));
    }

    info!("Preparing source files: {:?}", workdir_files);

    let workdir_files_hashes = store::get_file_hashes(&workdir_files)?;
    let workdir_hash = store::get_source_hash(&workdir_files_hashes)?;

    if workdir_hash.is_empty() {
        return Err(anyhow::anyhow!("Failed to get source hash"));
    }

    info!("Source hash: {}", workdir_hash);

    if let Some(request_hash) = &source.hash {
        if &workdir_hash != request_hash {
            let message = format!("Hash mismatch: {} != {}", request_hash, workdir_hash);
            return Err(anyhow::anyhow!("{}", message));
        }
    }

    let source_tar = NamedTempFile::new()?;
    let source_tar_path = source_tar.path().canonicalize()?;

    info!("Creating source tar: {:?}", source_tar);

    store::compress_files(&workdir_path, &source_tar_path, &workdir_files)?;

    set_permissions(&source_tar, Permissions::from_mode(0o444)).await?;

    info!("Source tar: {}", source_tar_path.display());

    prepare_source(name, &workdir_hash, &source_tar_path).await
}

async fn build(
    package_id: i32,
    package_hash: &str,
    request: &PackageRequest,
) -> Result<(), anyhow::Error> {
    let build_args = tonic::Request::new(BuildRequest {
        build_deps: Vec::new(),
        build_phase: request.build_phase.to_string(),
        install_deps: Vec::new(),
        install_phase: request.install_phase.to_string(),
        source_id: package_id,
    });
    let mut client = PackageServiceClient::connect("http://[::1]:15323").await?;
    let response = client.build(build_args).await?;
    let response_data = response.into_inner();

    if response_data.is_compressed {
        let store_path = store::get_store_dir_path();
        let store_path_dir_name = store::get_store_dir_name(&request.name, package_hash);
        let store_path_dir = store_path.join(&store_path_dir_name);
        let store_path_tar = store_path_dir.with_extension("tar.gz");

        if store_path_dir.exists() {
            info!("Using existing source: {}", store_path_dir.display());
            return Ok(());
        }

        if store_path_tar.exists() {
            info!("Using existing tar: {}", store_path_tar.display());

            fs::create_dir_all(&store_path_dir).await?;

            store::unpack_source(&store_path_dir, &store_path_tar)?;

            info!("Unpacked source: {}", store_path_dir.display());

            return Ok(());
        }

        let mut store_tar = File::create(&store_path_tar).await?;
        if let Err(e) = store_tar.write(&response_data.package_data).await {
            eprintln!("Failed source file: {}", e)
        } else {
            let metadata = fs::metadata(&store_path_tar).await?;
            let mut permissions = metadata.permissions();

            permissions.set_mode(0o444);
            fs::set_permissions(&store_path_tar, permissions).await?;

<<<<<<< HEAD
            let file_name = store_path_tar.file_name().unwrap();
            println!("Stored tar: {}", file_name.to_string_lossy());
=======
                let file_name = store_path_tar.file_name().unwrap();
                info!("Stored tar: {}", file_name.to_string_lossy());
            }
            Err(e) => eprintln!("Failed source file: {}", e),
>>>>>>> c0d85f89
        }

        info!("Stored tar: {}", store_path_tar.display());

        fs::create_dir_all(&store_path_dir).await?;

        store::unpack_source(&store_path_dir, &store_path_tar)?;

        info!("Unpacked source: {}", store_path_dir.display());
    }

    Ok(())
}<|MERGE_RESOLUTION|>--- conflicted
+++ resolved
@@ -138,32 +138,16 @@
         if let Some(source_kind) = infer::get(response_bytes) {
             info!("Preparing source kind: {:?}", source_kind);
 
-<<<<<<< HEAD
             if let "application/gzip" = source_kind.mime_type() {
                 let temp_file = NamedTempFile::new()?;
                 write(&temp_file, response_bytes).await?;
                 store::unpack_source(&workdir_path, temp_file.path())?;
-                println!("Prepared packed source: {:?}", workdir_path);
+                info!("Prepared packed source: {:?}", workdir_path);
             } else {
                 let source_file_name = url.path_segments().unwrap().last();
                 let source_file = source_file_name.unwrap();
                 write(&source_file, response_bytes).await?;
-                println!("Prepared source file: {:?}", source_file);
-=======
-            match source_kind.mime_type() {
-                "application/gzip" => {
-                    let temp_file = NamedTempFile::new()?;
-                    write(&temp_file, response_bytes).await?;
-                    store::unpack_source(&workdir_path, temp_file.path())?;
-                    info!("Prepared packed source: {:?}", workdir_path);
-                }
-                _ => {
-                    let source_file_name = url.path_segments().unwrap().last();
-                    let source_file = source_file_name.unwrap();
-                    write(&source_file, response_bytes).await?;
-                    info!("Prepared source file: {:?}", source_file);
-                }
->>>>>>> c0d85f89
+                info!("Prepared source file: {:?}", source_file);
             }
         }
     }
@@ -306,15 +290,8 @@
             permissions.set_mode(0o444);
             fs::set_permissions(&store_path_tar, permissions).await?;
 
-<<<<<<< HEAD
             let file_name = store_path_tar.file_name().unwrap();
-            println!("Stored tar: {}", file_name.to_string_lossy());
-=======
-                let file_name = store_path_tar.file_name().unwrap();
-                info!("Stored tar: {}", file_name.to_string_lossy());
-            }
-            Err(e) => eprintln!("Failed source file: {}", e),
->>>>>>> c0d85f89
+            info!("Stored tar: {}", file_name.to_string_lossy());
         }
 
         info!("Stored tar: {}", store_path_tar.display());
