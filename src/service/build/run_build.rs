--- conflicted
+++ resolved
@@ -22,33 +22,15 @@
     }
 
     let db_path = store::get_database_path();
-<<<<<<< HEAD
     let db = database::connect(db_path).map_err(|e| {
         eprintln!("Failed to connect to database: {:?}", e);
         Status::internal("Failed to connect to database")
     })?;
 
     let source = database::find_source_by_id(&db, message.source_id).map_err(|e| {
-        eprintln!("Failed to find source: {:?}", e);
+        error!("Failed to find source: {:?}", e);
         Status::internal("Failed to find source")
     })?;
-=======
-    let db = match database::connect(db_path) {
-        Ok(conn) => conn,
-        Err(e) => {
-            error!("failed to connect to database: {:?}", e);
-            return Err(Status::internal("Failed to connect to database"));
-        }
-    };
-
-    let source = match database::find_source_by_id(&db, message.source_id) {
-        Ok(source) => source,
-        Err(e) => {
-            error!("failed to find source: {:?}", e);
-            return Err(Status::internal("Failed to find source"));
-        }
-    };
->>>>>>> c0d85f89
 
     let store_path = store::get_store_dir_path();
     let store_output_path = store_path.join(format!("{}-{}", source.name, source.hash));
@@ -85,20 +67,10 @@
     let source_temp_dir = TempDir::new()?;
     let source_temp_dir_path = source_temp_dir.into_path().canonicalize()?;
 
-<<<<<<< HEAD
     store::unpack_source(&source_temp_dir_path, &source_tar_path).map_err(|e| {
-        eprintln!("Failed to unpack source: {:?}", e);
+        error!("Failed to unpack source: {:?}", e);
         Status::internal("Failed to unpack source")
     })?;
-=======
-    match store::unpack_source(&source_temp_dir_path, &source_tar_path) {
-        Ok(_) => (),
-        Err(e) => {
-            error!("failed to unpack source: {:?}", e);
-            return Err(Status::internal("Failed to unpack source"));
-        }
-    };
->>>>>>> c0d85f89
 
     let source_temp_vorpal_dir = source_temp_dir_path.join(".vorpal");
 
@@ -195,20 +167,10 @@
 
     if sandbox_output_path.is_dir() {
         for entry in WalkDir::new(&sandbox_output_path) {
-<<<<<<< HEAD
             let entry = entry.map_err(|e| {
-                eprintln!("Failed to walk sandbox output: {:?}", e);
+                error!("Failed to walk sandbox output: {:?}", e);
                 Status::internal("Failed to walk sandbox output")
             })?;
-=======
-            let entry = match entry {
-                Ok(entry) => entry,
-                Err(e) => {
-                    error!("failed to walk sandbox output: {:?}", e);
-                    return Err(Status::internal("Failed to walk sandbox output"));
-                }
-            };
->>>>>>> c0d85f89
             let output_path = entry.path().strip_prefix(&sandbox_output_path).unwrap();
             let output_store_path = store_output_path.join(output_path);
             if entry.path().is_dir() {
@@ -218,29 +180,11 @@
             }
         }
 
-<<<<<<< HEAD
         let store_output_files = store::get_file_paths(&store_output_path, &Vec::<&str>::new())
             .map_err(|_| Status::internal("Failed to get sandbox output files"))?;
 
         store::compress_files(&store_output_path, &store_output_tar, &store_output_files)
             .map_err(|_| Status::internal("Failed to compress sandbox output"))?;
-=======
-        let store_output_files = match store::get_file_paths(&store_output_path, &Vec::new()) {
-            Ok(files) => files,
-            Err(err) => {
-                error!("failed to get sandbox output files: {:?}", err);
-                return Err(Status::internal("Failed to get sandbox output files"));
-            }
-        };
-
-        match store::compress_files(&store_output_path, &store_output_tar, &store_output_files) {
-            Ok(_) => (),
-            Err(err) => {
-                error!("failed to compress sandbox output: {:?}", err);
-                return Err(Status::internal("Failed to compress sandbox output"));
-            }
-        };
->>>>>>> c0d85f89
     } else {
         fs::copy(&sandbox_output_path, &store_output_path).await?;
     }
