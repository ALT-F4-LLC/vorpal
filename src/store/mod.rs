use anyhow::Result;
use flate2::read::GzDecoder;
use flate2::write::GzEncoder;
use flate2::Compression;
use sha256::{digest, try_digest};
use std::env;
use std::ffi::OsStr;
use std::fs;
use std::fs::File;
use std::io::BufReader;
use std::os::unix::fs::PermissionsExt;
use std::path::{Path, PathBuf};
use tar::Archive;
use tar::Builder;
use tracing::info;
use uuid::Uuid;
use walkdir::WalkDir;

pub fn get_home_dir_path() -> PathBuf {
    dirs::home_dir()
        .expect("Home directory not found")
        .join(".vorpal")
}

pub fn get_key_dir_path() -> PathBuf {
    get_home_dir_path().join("key")
}

pub fn get_store_dir_path() -> PathBuf {
    get_home_dir_path().join("store")
}

pub fn get_database_path() -> PathBuf {
    get_home_dir_path().join("vorpal.db")
}

pub fn get_private_key_path() -> PathBuf {
    get_key_dir_path().join("private").with_extension("pem")
}

pub fn get_public_key_path() -> PathBuf {
    get_key_dir_path().join("public").with_extension("pem")
}

pub fn get_temp_dir_path() -> PathBuf {
    env::temp_dir().join(Uuid::now_v7().to_string())
}

pub fn get_store_dir_name(name: &str, hash: &str) -> String {
    format!("{}-{}", name, hash)
}

pub fn get_source_tar_path(source_name: &str, source_hash: &str) -> PathBuf {
    let store_dir = get_store_dir_path();
    let store_dir_name = get_store_dir_name(source_name, source_hash);
    store_dir
        .join(store_dir_name)
        .with_extension("source.tar.gz")
}

pub fn get_source_dir_path(source_name: &str, source_hash: &str) -> PathBuf {
    let store_dir = get_store_dir_path();
    store_dir
        .join(get_store_dir_name(source_name, source_hash))
        .with_extension("source")
        .to_path_buf()
}

pub fn get_file_paths<'a, P, I, J>(source: P, ignore_paths: I) -> Result<Vec<PathBuf>>
where
    P: AsRef<Path>,
    I: IntoIterator<Item = &'a J>,
    J: AsRef<OsStr> + 'a,
{
    let source_ignore_paths = ignore_paths
        .into_iter()
        .map(|i| Path::new(i).to_path_buf())
        .collect::<Vec<PathBuf>>();

    let mut files: Vec<PathBuf> = WalkDir::new(&source)
        .into_iter()
        .filter_map(|entry| {
            let entry = entry.ok()?;
            let path = entry.path();
            if source_ignore_paths
                .iter()
                .any(|i| path.strip_prefix(&source).unwrap().starts_with(i))
            {
                return None;
            }
            path.canonicalize().ok()
        })
        .collect();

    files.sort();

    Ok(files)
}

pub fn get_file_hash<P: AsRef<Path> + Send>(path: P) -> Result<String, anyhow::Error> {
    if !path.as_ref().is_file() {
        return Err(anyhow::anyhow!("Path is not a file"));
    }

    Ok(try_digest(path)?)
}

pub fn get_file_hashes<'a, P, I>(files: I) -> Result<Vec<(&'a Path, String)>>
where
    P: AsRef<Path> + Send + Sync + 'a,
    I: IntoIterator<Item = &'a P>,
{
    let hashes = files
        .into_iter()
        .filter(|file| file.as_ref().is_file())
        .map(|file| {
            let hash = get_file_hash(file).unwrap();
            (file.as_ref(), hash)
        })
        .collect();

    Ok(hashes)
}

pub fn get_source_hash<'a, P, I>(hashes: I) -> Result<String>
where
    P: AsRef<Path> + 'a,
    I: IntoIterator<Item = &'a (P, String)>,
{
    let mut combined = String::new();

    for (_, hash) in hashes {
        combined.push_str(hash);
    }

    Ok(digest(combined))
}

pub fn compress_files<'a, P1, P2, P3, I>(
    source: P1,
    source_output: P2,
    source_files: I,
) -> Result<File, anyhow::Error>
where
    P1: AsRef<Path>,
    P2: AsRef<Path>,
    P3: AsRef<Path> + 'a,
    I: IntoIterator<Item = &'a P3>,
{
    let tar = File::create(source_output)?;
    let tar_encoder = GzEncoder::new(tar.try_clone()?, Compression::default());
    let mut tar_builder = Builder::new(tar_encoder);

<<<<<<< HEAD
    let source = source.as_ref();
    println!("Compressing: {}", source.display());
=======
    info!("Compressing: {}", source.display());
>>>>>>> c0d85f89

    for path in source_files {
        let path = path.as_ref();

        if path == source {
            continue;
        }

        let relative_path = path.strip_prefix(source)?;

        info!("Adding: {}", relative_path.display());

        if path.is_file() {
            tar_builder.append_path_with_name(path, relative_path)?;
        } else if path.is_dir() {
            tar_builder.append_dir(relative_path, path)?;
        }
    }

    tar_builder.finish()?;

    Ok(tar)
}

pub fn set_files_permissions<'a, P, I>(files: I) -> Result<(), anyhow::Error>
where
    P: AsRef<Path> + 'a,
    I: IntoIterator<Item = &'a P>,
{
    for file in files {
        let permissions = fs::metadata(file)?.permissions();
        if permissions.mode() & 0o111 != 0 {
            fs::set_permissions(file, fs::Permissions::from_mode(0o555))?;
        } else {
            fs::set_permissions(file, fs::Permissions::from_mode(0o444))?;
        }
    }

    Ok(())
}

pub fn unpack_source<P1, P2>(target_dir: P1, source_tar: P2) -> Result<(), anyhow::Error>
where
    P1: AsRef<Path>,
    P2: AsRef<Path>,
{
    let tar_gz = File::open(source_tar)?;
    let buf_reader = BufReader::new(tar_gz);
    let gz_decoder = GzDecoder::new(buf_reader);
    let mut archive = Archive::new(gz_decoder);
    archive.unpack(target_dir)?;
    Ok(())
}

#[cfg(test)]
mod tests {
    use super::*;

    #[test]
    fn home_dir_path() {
        assert_eq!(get_home_dir_path().file_name().unwrap(), ".vorpal");
    }

    #[test]
    fn key_dir_path() {
        assert_eq!(get_key_dir_path().file_name().unwrap(), "key");
    }

    #[test]
    fn key_dir_path_home() {
        let home_dir = get_home_dir_path();
        let key_dir = get_key_dir_path();
        assert!(key_dir.starts_with(home_dir));
    }

    #[test]
    fn store_dir_path() {
        assert_eq!(get_store_dir_path().file_name().unwrap(), "store");
    }

    #[test]
    fn store_dir_path_home() {
        let home_dir = get_home_dir_path();
        let store_dir = get_key_dir_path();
        assert!(store_dir.starts_with(home_dir));
    }
}<|MERGE_RESOLUTION|>--- conflicted
+++ resolved
@@ -151,12 +151,8 @@
     let tar_encoder = GzEncoder::new(tar.try_clone()?, Compression::default());
     let mut tar_builder = Builder::new(tar_encoder);
 
-<<<<<<< HEAD
     let source = source.as_ref();
-    println!("Compressing: {}", source.display());
-=======
     info!("Compressing: {}", source.display());
->>>>>>> c0d85f89
 
     for path in source_files {
         let path = path.as_ref();
