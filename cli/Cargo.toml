--- conflicted
+++ resolved
@@ -37,13 +37,8 @@
 tokio-stream = { version = "0.1.17", features = ["io-util"] }
 tokio-tar = { version = "0.3.1" }
 tokio-util = { version = "0.7.15", features = ["compat"] }
-<<<<<<< HEAD
-toml = { version = "0.8.23" }
+toml = { version = "0.9.0" }
 tonic = { version = "0.13.1", features = ["tls-ring"] }
-=======
-toml = { version = "0.9.0" }
-tonic = { version = "0.13.1" }
->>>>>>> 869f28c1
 tonic-health = { version = "0.13.1" }
 tracing = { version = "0.1.41" }
 tracing-subscriber = { version = "0.3.19" }
